--- conflicted
+++ resolved
@@ -1,471 +1,441 @@
-use crate::prelude::*;
-use std::{mem, ops};
-use crate::{Matrix, scalar, Scalar, Vector3 };
-use skia_bindings::{
-    SkVector4,
-    C_SkMatrix44_Equals,
-    SkMatrix44,
-    C_SkMatrix44_SkMatrix,
-    C_SkMatrix44_Mul,
-    C_SkMatrix44_MulV4,
-    C_SkMatrix44_ConstructIdentity,
-};
-
-<<<<<<< HEAD
-#[repr(C)]
-#[derive(Clone, PartialEq, Debug)]
-pub struct Vector4 {
-    x: scalar,
-    y: scalar,
-    z: scalar,
-    w: scalar
-}
-
-impl NativeTransmutable<SkVector4> for Vector4 {}
-
-#[test]
-fn test_vector4_layout() {
-    Vector4::test_layout()
-}
-
-impl Default for Vector4 {
-    fn default() -> Self {
-        (0.0, 0.0, 0.0).into()
-    }
-}
-
-impl From<(scalar, scalar, scalar, scalar)> for Vector4 {
-    fn from((x, y, z, w): (scalar, scalar, scalar, scalar)) -> Self {
-        Vector4::new(x, y, z, w)
-    }
-}
-
-impl From<(scalar, scalar, scalar)> for Vector4 {
-    fn from((x, y, z): (scalar, scalar, scalar)) -> Self {
-        Vector4::new(x, y, z, None)
-    }
-}
-
-impl From<[scalar; 4]> for Vector4 {
-    fn from(v4: [scalar; 4]) -> Self {
-        Vector4::new(v4[0], v4[1], v4[2], v4[3])
-    }
-}
-
-impl From<[scalar; 3]> for Vector4 {
-    fn from(v3: [scalar; 3]) -> Self {
-        Vector4::new(v3[0], v3[1], v3[2], None)
-    }
-}
-
-impl Vector4 {
-    pub fn new(x: scalar, y: scalar, z: scalar, w: impl Into<Option<scalar>>) -> Self {
-        Vector4 {
-            x, y, z, w: w.into().unwrap_or(scalar::ONE)
-        }
-    }
-
-    pub fn equals(&self, x: scalar, y: scalar, z: scalar, w: impl Into<Option<scalar>>) -> bool {
-        *self == Self::new(x, y, z, w)
-    }
-
-    pub fn set(&mut self, x: scalar, y: scalar, z: scalar, w: impl Into<Option<scalar>>) {
-        *self = Self::new(x, y, z, w)
-    }
-}
-
-bitflags! {
-    pub struct TypeMask: u32 {
-        const IDENTITY = skia_bindings::SkMatrix44_TypeMask_kIdentity_Mask as u32;
-        const TRANSLATE = skia_bindings::SkMatrix44_TypeMask_kTranslate_Mask as u32;
-        const SCALE = skia_bindings::SkMatrix44_TypeMask_kScale_Mask as u32;
-        const AFFINE = skia_bindings::SkMatrix44_TypeMask_kAffine_Mask as u32;
-        const PERSPECTIVE = skia_bindings::SkMatrix44_TypeMask_kPerspective_Mask as u32;
-    }
-}
-
-pub type Matrix44 = Handle<SkMatrix44>;
-
-impl NativeDrop for SkMatrix44 {
-    fn drop(&mut self) {
-        unsafe { C_SkMatrix44_destruct(self) }
-    }
-}
-
-impl NativeClone for SkMatrix44 {
-    fn clone(&self) -> Self {
-        // does not link under Linux:
-        // unsafe { SkMatrix44::new3(self) }
-        unsafe {
-            let mut matrix = mem::zeroed();
-            C_SkMatrix44_CopyConstruct(&mut matrix, self);
-            matrix
-        }
-    }
-}
-=======
-#[derive(Copy, Clone)]
-#[repr(transparent)]
-pub struct Matrix44(SkMatrix44);
-
-impl NativeTransmutable<SkMatrix44> for Matrix44 {}
-#[test] fn test_matrix44_layout() { Matrix44::test_layout() }
->>>>>>> 1d85cc08
-
-impl NativePartialEq for SkMatrix44 {
-    fn eq(&self, rhs: &Self) -> bool {
-        unsafe { C_SkMatrix44_Equals(self, rhs)}
-    }
-}
-
-impl Default for Matrix44 {
-    fn default() -> Self {
-        Matrix44::new_identity()
-    }
-}
-
-impl Into<Matrix> for Matrix44 {
-    fn into(self) -> Matrix {
-        let mut m = Matrix::new_identity();
-        unsafe { C_SkMatrix44_SkMatrix(self.native(), m.native_mut()) };
-        m
-    }
-}
-
-impl ops::Mul for Matrix44 {
-    type Output = Self;
-
-    fn mul(self, rhs: Self) -> Self::Output {
-        let mut out = Self::new_identity();
-        unsafe {
-            C_SkMatrix44_Mul(self.native(), rhs.native(), out.native_mut())
-        }
-        out
-    }
-}
-
-impl ops::Mul<Vector4> for Matrix44 {
-    type Output = Vector4;
-
-    fn mul(self, rhs: Vector4) -> Self::Output {
-        let mut out = Vector4::default();
-        unsafe {
-            C_SkMatrix44_MulV4(self.native(), rhs.native(), out.native_mut())
-        }
-        out
-    }
-}
-
-impl Matrix44 {
-
-    pub const ROWS : usize = 4;
-    pub const COLUMNS : usize = 4;
-
-    pub fn new_identity() -> Self {
-        Matrix44::from_native(unsafe {
-            let mut matrix: SkMatrix44 = mem::zeroed();
-            C_SkMatrix44_ConstructIdentity(&mut matrix);
-            matrix
-        })
-    }
-
-    pub fn get_type(&self) -> TypeMask {
-        TypeMask::from_bits_truncate(unsafe {
-            self.native().getType()
-        }.try_into().unwrap())
-    }
-
-    pub fn is_identity(&self) -> bool {
-        unsafe { self.native().isIdentity() }
-    }
-
-    pub fn is_translate(&self) -> bool {
-        unsafe { self.native().isTranslate() }
-    }
-
-    pub fn is_scale_translate(&self) -> bool {
-        unsafe { self.native().isScaleTranslate() }
-    }
-
-    pub fn is_scale(&self) -> bool {
-        // linker error:
-        // unsafe { self.0.isScale() }
-        // TODO: create and use a wrapper function for isScale()
-        (self.get_type() & !TypeMask::SCALE).is_empty()
-    }
-
-    pub fn has_perspective(&self) -> bool {
-        // would cause a linker error
-        self.get_type().contains(TypeMask::PERSPECTIVE)
-    }
-
-    pub fn set_identity(&mut self) -> &mut Self {
-        unsafe { self.native_mut().setIdentity() }
-        self
-    }
-
-    pub fn reset(&mut self) -> &mut Self {
-        // reset() would cause a linker error.
-        self.set_identity()
-    }
-
-    pub fn get(&self, (row, column): (usize, usize)) -> scalar {
-        assert!(row < Self::ROWS && column < Self::COLUMNS);
-        unsafe { self.native().get(row as _ , column as _) }
-    }
-
-    pub fn set(&mut self, (row, column): (usize, usize), value: scalar) -> &mut Self {
-        assert!(row < Self::ROWS && column < Self::COLUMNS);
-        unsafe { self.native_mut().set(row as _, column as _, value) }
-        self
-    }
-
-    // TODO: getDouble(), setDouble(), getFloat(), setFloat()?
-
-    pub fn as_col_major(&self, floats: &mut [scalar; 16]) {
-        unsafe { self.native().asColMajorf(floats.as_mut_ptr())}
-    }
-
-    // TODO: asColMajord()?
-
-    pub fn as_row_major(&self, floats: &mut [scalar; 16]) {
-        unsafe { self.native().asRowMajorf(floats.as_mut_ptr())}
-    }
-
-    // TODO: asRowMajord()?
-
-    pub fn set_col_major(&mut self, floats: &[scalar; 16]) -> &mut Self {
-        unsafe { self.native_mut().setColMajorf(floats.as_ptr()) }
-        self
-    }
-
-    // TODO: setColMajord()?
-
-    pub fn set_row_major(&mut self, floats: &[scalar; 16]) -> &mut Self {
-        unsafe { self.native_mut().setRowMajorf(floats.as_ptr()) }
-        self
-    }
-
-    // TODO: setRowMajord()?
-
-    #[allow(clippy::too_many_arguments)]
-    pub fn set_3x3(&mut self,
-                   m_00: scalar, m_10: scalar, m_20: scalar,
-                   m_01: scalar, m_11: scalar, m_21: scalar,
-                   m_02: scalar, m_12: scalar, m_22: scalar) -> &mut Self {
-        unsafe {
-            self.native_mut().set3x3(m_00, m_10, m_20, m_01, m_11, m_21, m_02, m_12, m_22)
-        }
-        self
-    }
-
-    pub fn set_3x3_row_major(&mut self, floats: &[scalar; 9]) -> &mut Self {
-        unsafe { self.native_mut().set3x3RowMajorf(floats.as_ptr())}
-        self
-    }
-
-<<<<<<< HEAD
-    pub fn set_translate(&mut self, d: impl Into<Vector3>) -> &mut Self {
-        let d = d.into();
-=======
-    #[allow(clippy::too_many_arguments)]
-    pub fn set_4x4(&mut self,
-        m_00: scalar, m_10: scalar, m_20: scalar, m_30: scalar,
-        m_01: scalar, m_11: scalar, m_21: scalar, m_31: scalar,
-        m_02: scalar, m_12: scalar, m_22: scalar, m_32: scalar,
-        m_03: scalar, m_13: scalar, m_23: scalar, m_33: scalar,
-    ) -> &mut Self {
-        unsafe { self.native_mut().set4x4(
-            m_00, m_10, m_20, m_30,
-            m_01, m_11, m_21, m_31,
-            m_02, m_12, m_22, m_32,
-            m_03, m_13, m_23, m_33,
-        )};
-        self
-    }
-
-    pub fn set_translate(&mut self, d: Vector3) -> &mut Self {
->>>>>>> 1d85cc08
-        unsafe { self.native_mut().setTranslate(d.x, d.y, d.z) }
-        self
-    }
-
-    pub fn pre_translate(&mut self, d: impl Into<Vector3>) -> &mut Self {
-        let d = d.into();
-        unsafe { self.native_mut().preTranslate(d.x, d.y, d.z) }
-        self
-    }
-
-    pub fn post_translate(&mut self, d: impl Into<Vector3>) -> &mut Self {
-        let d = d.into();
-        unsafe { self.native_mut().postTranslate(d.x, d.y, d.z) }
-        self
-    }
-
-    // Note: set_scale(), pre_scale() and post_scale() is implemented as a Trait below.
-
-    pub fn set_rotate_degrees_about(&mut self, v: impl Into<Vector3>, degrees: scalar) -> &mut Self {
-        unimplemented!()
-    }
-
-    pub fn set_rotate_about(&mut self, v: impl Into<Vector3>, radians: scalar) -> &mut Self {
-        let v = v.into();
-        unsafe {
-            self.native_mut().setRotateAbout(v.x, v.y, v.z, radians)
-        }
-        self
-    }
-
-    pub fn set_rotate_about_unit(&mut self, v: impl Into<Vector3>, radians: scalar) -> &mut Self {
-        let v = v.into();
-        unsafe {
-            self.native_mut().setRotateAboutUnit(v.x, v.y, v.z, radians)
-        }
-        self
-    }
-
-    pub fn set_concat(&mut self, a: &Self, b: &Self) -> &mut Self {
-        unsafe { self.native_mut().setConcat(a.native(), b.native())}
-        self
-    }
-
-    pub fn pre_concat(&mut self, m: &Self) -> &mut Self {
-        // would cause a linker error
-        self.set_concat(&self.clone(), &m)
-    }
-
-    pub fn post_concat(&mut self, m: &Self) -> &mut Self {
-        // would cause a linker error
-        self.set_concat(&m, &self.clone())
-    }
-
-    #[deprecated(since = "0.11.0", note = "use invert()")]
-    #[must_use]
-    pub fn inverse(&self) -> Option<Matrix44> {
-<<<<<<< HEAD
-        self.invert()
-    }
-
-    #[must_use]
-    pub fn invert(&self) -> Option<Matrix44> {
-        let mut r = Matrix44::new();
-=======
-        let mut r = Matrix44::default();
->>>>>>> 1d85cc08
-        unsafe { self.native().invert(r.native_mut()) }
-            .if_true_some(r)
-    }
-
-    pub fn transpose(&mut self) -> &mut Self {
-        unsafe { self.native_mut().transpose() }
-        self
-    }
-
-    pub fn map_scalars(&self, src: &[scalar; 4], dst: &mut [scalar; 4]) {
-        unsafe {
-            self.native().mapScalars(src.as_ptr(), dst.as_mut_ptr())
-        }
-    }
-
-    // map2 is implemented as Trait below.
-
-    pub fn preserves_2d_axis_alignment(&self, epsilon: impl Into<Option<scalar>>) -> bool {
-        unsafe {
-            self.native().preserves2dAxisAlignment(epsilon.into().unwrap_or(Scalar::NEARLY_ZERO))
-        }
-    }
-
-    pub fn dump(&self) {
-        unsafe {
-            self.native().dump()
-        }
-    }
-
-    pub fn determinant(&self) -> f64 {
-        unsafe {
-            self.native().determinant()
-        }
-    }
-}
-
-pub trait SetPrePostScale<T> {
-    fn set_scale(&mut self, v: T) -> &mut Self;
-    fn pre_scale(&mut self, v: T) -> &mut Self;
-    fn post_scale(&mut self, v: T) -> &mut Self;
-}
-
-impl SetPrePostScale<scalar> for Matrix44 {
-
-    fn set_scale(&mut self, s: scalar) -> &mut Self {
-        self.set_scale((s, s, s))
-    }
-
-    fn pre_scale(&mut self, s: scalar) -> &mut Self {
-        self.pre_scale((s, s, s))
-    }
-
-    fn post_scale(&mut self, s: scalar) -> &mut Self {
-        self.post_scale((s, s, s))
-    }
-}
-
-impl SetPrePostScale<(scalar, scalar, scalar)> for Matrix44 {
-
-    fn set_scale(&mut self, (sx, sy, sz): (scalar, scalar, scalar)) -> &mut Self {
-        unsafe { self.native_mut().setScale(sx, sy, sz) }
-        self
-    }
-
-    fn pre_scale(&mut self, (sx, sy, sz): (scalar, scalar, scalar)) -> &mut Self {
-        unsafe { self.native_mut().preScale(sx, sy, sz) }
-        self
-    }
-
-    fn post_scale(&mut self, (sx, sy, sz): (scalar, scalar, scalar)) -> &mut Self {
-        unsafe { self.native_mut().postScale(sx, sy, sz) }
-        self
-    }
-}
-
-pub trait MapScalars<T> {
-    fn map_scalars(&self, v: T);
-}
-
-impl MapScalars<(&[scalar; 4], &mut [scalar; 4])> for Matrix44 {
-    fn map_scalars(&self, (src, dst): (&[scalar; 4], &mut [scalar; 4])) {
-        unsafe { self.native().mapScalars(src.as_ptr(), dst.as_mut_ptr()) }
-    }
-}
-
-impl MapScalars<&mut [scalar; 4]> for Matrix44 {
-    fn map_scalars(&self, vec: &mut [scalar; 4]) {
-        unsafe { self.native().mapScalars(vec.as_mut_ptr(), vec.as_mut_ptr()) }
-    }
-}
-
-pub trait Map2<T> {
-    fn map2(&self, v: T);
-}
-
-impl Map2<(&[scalar], &mut[scalar])> for Matrix44 {
-    fn map2(&self, (src2, dst4): (&[scalar], &mut[scalar])) {
-        assert_eq!(0, src2.len() % 2);
-        assert_eq!(src2.len() * 2, dst4.len());
-        unsafe { self.native().map2(src2.as_ptr(), (src2.len() / 2).try_into().unwrap(), dst4.as_mut_ptr()) }
-    }
-}
-
-impl Map2<(&[f64], &mut[f64])> for Matrix44 {
-    fn map2(&self, (src2, dst4): (&[f64], &mut[f64])) {
-        assert_eq!(0, src2.len() % 2);
-        assert_eq!(src2.len() * 2, dst4.len());
-        unsafe { self.native().map21(src2.as_ptr(), (src2.len() / 2).try_into().unwrap(), dst4.as_mut_ptr()) }
-    }
-}
-
-#[test]
-fn create_identity_and_clone() {
-    Matrix44::new_identity();
-    let identity = Matrix44::new_identity();
-    let _cloned = identity.clone();
-}
+use crate::prelude::*;
+use std::{mem, ops};
+use crate::{Matrix, scalar, Scalar, Vector3 };
+use skia_bindings::{
+    SkVector4,
+    C_SkMatrix44_Equals,
+    SkMatrix44,
+    C_SkMatrix44_SkMatrix,
+    C_SkMatrix44_Mul,
+    C_SkMatrix44_MulV4,
+    C_SkMatrix44_ConstructIdentity,
+};
+
+#[repr(C)]
+#[derive(Clone, PartialEq, Debug)]
+pub struct Vector4 {
+    x: scalar,
+    y: scalar,
+    z: scalar,
+    w: scalar
+}
+
+impl NativeTransmutable<SkVector4> for Vector4 {}
+
+#[test]
+fn test_vector4_layout() {
+    Vector4::test_layout()
+}
+
+impl Default for Vector4 {
+    fn default() -> Self {
+        (0.0, 0.0, 0.0).into()
+    }
+}
+
+impl From<(scalar, scalar, scalar, scalar)> for Vector4 {
+    fn from((x, y, z, w): (scalar, scalar, scalar, scalar)) -> Self {
+        Vector4::new(x, y, z, w)
+    }
+}
+
+impl From<(scalar, scalar, scalar)> for Vector4 {
+    fn from((x, y, z): (scalar, scalar, scalar)) -> Self {
+        Vector4::new(x, y, z, None)
+    }
+}
+
+impl From<[scalar; 4]> for Vector4 {
+    fn from(v4: [scalar; 4]) -> Self {
+        Vector4::new(v4[0], v4[1], v4[2], v4[3])
+    }
+}
+
+impl From<[scalar; 3]> for Vector4 {
+    fn from(v3: [scalar; 3]) -> Self {
+        Vector4::new(v3[0], v3[1], v3[2], None)
+    }
+}
+
+impl Vector4 {
+    pub fn new(x: scalar, y: scalar, z: scalar, w: impl Into<Option<scalar>>) -> Self {
+        Vector4 {
+            x, y, z, w: w.into().unwrap_or(scalar::ONE)
+        }
+    }
+
+    pub fn equals(&self, x: scalar, y: scalar, z: scalar, w: impl Into<Option<scalar>>) -> bool {
+        *self == Self::new(x, y, z, w)
+    }
+
+    pub fn set(&mut self, x: scalar, y: scalar, z: scalar, w: impl Into<Option<scalar>>) {
+        *self = Self::new(x, y, z, w)
+    }
+}
+
+bitflags! {
+    pub struct TypeMask: u8 {
+        const IDENTITY = skia_bindings::SkMatrix44_kIdentity_Mask as _;
+        const TRANSLATE = skia_bindings::SkMatrix44_kTranslate_Mask as _;
+        const SCALE = skia_bindings::SkMatrix44_kScale_Mask as _;
+        const AFFINE = skia_bindings::SkMatrix44_kAffine_Mask as _;
+        const PERSPECTIVE = skia_bindings::SkMatrix44_kPerspective_Mask as _;
+    }
+}
+
+#[derive(Copy, Clone)]
+#[repr(transparent)]
+pub struct Matrix44(SkMatrix44);
+
+impl NativeTransmutable<SkMatrix44> for Matrix44 {}
+#[test] fn test_matrix44_layout() { Matrix44::test_layout() }
+
+impl PartialEq for Matrix44 {
+    fn eq(&self, rhs: &Self) -> bool {
+        unsafe { C_SkMatrix44_Equals(self.native(), rhs.native())}
+    }
+}
+
+impl Default for Matrix44 {
+    fn default() -> Self {
+        Matrix44::new_identity()
+    }
+}
+
+impl Into<Matrix> for Matrix44 {
+    fn into(self) -> Matrix {
+        let mut m = Matrix::new_identity();
+        unsafe { C_SkMatrix44_SkMatrix(self.native(), m.native_mut()) };
+        m
+    }
+}
+
+impl ops::Mul for Matrix44 {
+    type Output = Self;
+
+    fn mul(self, rhs: Self) -> Self::Output {
+        let mut out = Self::new_identity();
+        unsafe {
+            C_SkMatrix44_Mul(self.native(), rhs.native(), out.native_mut())
+        }
+        out
+    }
+}
+
+impl ops::Mul<Vector4> for Matrix44 {
+    type Output = Vector4;
+
+    fn mul(self, rhs: Vector4) -> Self::Output {
+        let mut out = Vector4::default();
+        unsafe {
+            C_SkMatrix44_MulV4(self.native(), rhs.native(), out.native_mut())
+        }
+        out
+    }
+}
+
+impl Matrix44 {
+
+    pub const ROWS : usize = 4;
+    pub const COLUMNS : usize = 4;
+
+    pub fn new_identity() -> Self {
+        Matrix44::from_native(unsafe {
+            let mut matrix: SkMatrix44 = mem::zeroed();
+            C_SkMatrix44_ConstructIdentity(&mut matrix);
+            matrix
+        })
+    }
+
+    pub fn get_type(&self) -> TypeMask {
+        TypeMask::from_bits_truncate(unsafe {
+            self.native().getType()
+        }.try_into().unwrap())
+    }
+
+    pub fn is_identity(&self) -> bool {
+        unsafe { self.native().isIdentity() }
+    }
+
+    pub fn is_translate(&self) -> bool {
+        unsafe { self.native().isTranslate() }
+    }
+
+    pub fn is_scale_translate(&self) -> bool {
+        unsafe { self.native().isScaleTranslate() }
+    }
+
+    pub fn is_scale(&self) -> bool {
+        // linker error:
+        // unsafe { self.0.isScale() }
+        // TODO: create and use a wrapper function for isScale()
+        (self.get_type() & !TypeMask::SCALE).is_empty()
+    }
+
+    pub fn has_perspective(&self) -> bool {
+        // would cause a linker error
+        self.get_type().contains(TypeMask::PERSPECTIVE)
+    }
+
+    pub fn set_identity(&mut self) -> &mut Self {
+        unsafe { self.native_mut().setIdentity() }
+        self
+    }
+
+    pub fn reset(&mut self) -> &mut Self {
+        // reset() would cause a linker error.
+        self.set_identity()
+    }
+
+    pub fn get(&self, (row, column): (usize, usize)) -> scalar {
+        assert!(row < Self::ROWS && column < Self::COLUMNS);
+        unsafe { self.native().get(row as _ , column as _) }
+    }
+
+    pub fn set(&mut self, (row, column): (usize, usize), value: scalar) -> &mut Self {
+        assert!(row < Self::ROWS && column < Self::COLUMNS);
+        unsafe { self.native_mut().set(row as _, column as _, value) }
+        self
+    }
+
+    // TODO: getDouble(), setDouble(), getFloat(), setFloat()?
+
+    pub fn as_col_major(&self, floats: &mut [scalar; 16]) {
+        unsafe { self.native().asColMajorf(floats.as_mut_ptr())}
+    }
+
+    // TODO: asColMajord()?
+
+    pub fn as_row_major(&self, floats: &mut [scalar; 16]) {
+        unsafe { self.native().asRowMajorf(floats.as_mut_ptr())}
+    }
+
+    // TODO: asRowMajord()?
+
+    pub fn set_col_major(&mut self, floats: &[scalar; 16]) -> &mut Self {
+        unsafe { self.native_mut().setColMajorf(floats.as_ptr()) }
+        self
+    }
+
+    // TODO: setColMajord()?
+
+    pub fn set_row_major(&mut self, floats: &[scalar; 16]) -> &mut Self {
+        unsafe { self.native_mut().setRowMajorf(floats.as_ptr()) }
+        self
+    }
+
+    // TODO: setRowMajord()?
+
+    #[allow(clippy::too_many_arguments)]
+    pub fn set_3x3(&mut self,
+                   m_00: scalar, m_10: scalar, m_20: scalar,
+                   m_01: scalar, m_11: scalar, m_21: scalar,
+                   m_02: scalar, m_12: scalar, m_22: scalar) -> &mut Self {
+        unsafe {
+            self.native_mut().set3x3(m_00, m_10, m_20, m_01, m_11, m_21, m_02, m_12, m_22)
+        }
+        self
+    }
+
+    pub fn set_3x3_row_major(&mut self, floats: &[scalar; 9]) -> &mut Self {
+        unsafe { self.native_mut().set3x3RowMajorf(floats.as_ptr())}
+        self
+    }
+
+    #[allow(clippy::too_many_arguments)]
+    pub fn set_4x4(&mut self,
+        m_00: scalar, m_10: scalar, m_20: scalar, m_30: scalar,
+        m_01: scalar, m_11: scalar, m_21: scalar, m_31: scalar,
+        m_02: scalar, m_12: scalar, m_22: scalar, m_32: scalar,
+        m_03: scalar, m_13: scalar, m_23: scalar, m_33: scalar,
+    ) -> &mut Self {
+        unsafe { self.native_mut().set4x4(
+            m_00, m_10, m_20, m_30,
+            m_01, m_11, m_21, m_31,
+            m_02, m_12, m_22, m_32,
+            m_03, m_13, m_23, m_33,
+        )};
+        self
+    }
+
+    pub fn set_translate(&mut self, d: impl Into<Vector3>) -> &mut Self {
+        let d = d.into();
+        unsafe { self.native_mut().setTranslate(d.x, d.y, d.z) }
+        self
+    }
+
+    pub fn pre_translate(&mut self, d: impl Into<Vector3>) -> &mut Self {
+        let d = d.into();
+        unsafe { self.native_mut().preTranslate(d.x, d.y, d.z) }
+        self
+    }
+
+    pub fn post_translate(&mut self, d: impl Into<Vector3>) -> &mut Self {
+        let d = d.into();
+        unsafe { self.native_mut().postTranslate(d.x, d.y, d.z) }
+        self
+    }
+
+    // Note: set_scale(), pre_scale() and post_scale() is implemented as a Trait below.
+
+    pub fn set_rotate_degrees_about(&mut self, v: impl Into<Vector3>, degrees: scalar) -> &mut Self {
+        unimplemented!()
+    }
+
+    pub fn set_rotate_about(&mut self, v: impl Into<Vector3>, radians: scalar) -> &mut Self {
+        let v = v.into();
+        unsafe {
+            self.native_mut().setRotateAbout(v.x, v.y, v.z, radians)
+        }
+        self
+    }
+
+    pub fn set_rotate_about_unit(&mut self, v: impl Into<Vector3>, radians: scalar) -> &mut Self {
+        let v = v.into();
+        unsafe {
+            self.native_mut().setRotateAboutUnit(v.x, v.y, v.z, radians)
+        }
+        self
+    }
+
+    pub fn set_concat(&mut self, a: &Self, b: &Self) -> &mut Self {
+        unsafe { self.native_mut().setConcat(a.native(), b.native())}
+        self
+    }
+
+    pub fn pre_concat(&mut self, m: &Self) -> &mut Self {
+        // would cause a linker error
+        self.set_concat(&self.clone(), &m)
+    }
+
+    pub fn post_concat(&mut self, m: &Self) -> &mut Self {
+        // would cause a linker error
+        self.set_concat(&m, &self.clone())
+    }
+
+    #[deprecated(since = "0.11.0", note = "use invert()")]
+    #[must_use]
+    pub fn inverse(&self) -> Option<Matrix44> {
+        self.invert()
+    }
+
+    #[must_use]
+    pub fn invert(&self) -> Option<Matrix44> {
+        let mut r = Matrix44::default();
+        unsafe { self.native().invert(r.native_mut()) }
+            .if_true_some(r)
+    }
+
+    pub fn transpose(&mut self) -> &mut Self {
+        unsafe { self.native_mut().transpose() }
+        self
+    }
+
+    pub fn map_scalars(&self, src: &[scalar; 4], dst: &mut [scalar; 4]) {
+        unsafe {
+            self.native().mapScalars(src.as_ptr(), dst.as_mut_ptr())
+        }
+    }
+
+    // map2 is implemented as Trait below.
+
+    pub fn preserves_2d_axis_alignment(&self, epsilon: impl Into<Option<scalar>>) -> bool {
+        unsafe {
+            self.native().preserves2dAxisAlignment(epsilon.into().unwrap_or(Scalar::NEARLY_ZERO))
+        }
+    }
+
+    pub fn dump(&self) {
+        unsafe {
+            self.native().dump()
+        }
+    }
+
+    pub fn determinant(&self) -> f64 {
+        unsafe {
+            self.native().determinant()
+        }
+    }
+}
+
+pub trait SetPrePostScale<T> {
+    fn set_scale(&mut self, v: T) -> &mut Self;
+    fn pre_scale(&mut self, v: T) -> &mut Self;
+    fn post_scale(&mut self, v: T) -> &mut Self;
+}
+
+impl SetPrePostScale<scalar> for Matrix44 {
+
+    fn set_scale(&mut self, s: scalar) -> &mut Self {
+        self.set_scale((s, s, s))
+    }
+
+    fn pre_scale(&mut self, s: scalar) -> &mut Self {
+        self.pre_scale((s, s, s))
+    }
+
+    fn post_scale(&mut self, s: scalar) -> &mut Self {
+        self.post_scale((s, s, s))
+    }
+}
+
+impl SetPrePostScale<(scalar, scalar, scalar)> for Matrix44 {
+
+    fn set_scale(&mut self, (sx, sy, sz): (scalar, scalar, scalar)) -> &mut Self {
+        unsafe { self.native_mut().setScale(sx, sy, sz) }
+        self
+    }
+
+    fn pre_scale(&mut self, (sx, sy, sz): (scalar, scalar, scalar)) -> &mut Self {
+        unsafe { self.native_mut().preScale(sx, sy, sz) }
+        self
+    }
+
+    fn post_scale(&mut self, (sx, sy, sz): (scalar, scalar, scalar)) -> &mut Self {
+        unsafe { self.native_mut().postScale(sx, sy, sz) }
+        self
+    }
+}
+
+pub trait MapScalars<T> {
+    fn map_scalars(&self, v: T);
+}
+
+impl MapScalars<(&[scalar; 4], &mut [scalar; 4])> for Matrix44 {
+    fn map_scalars(&self, (src, dst): (&[scalar; 4], &mut [scalar; 4])) {
+        unsafe { self.native().mapScalars(src.as_ptr(), dst.as_mut_ptr()) }
+    }
+}
+
+impl MapScalars<&mut [scalar; 4]> for Matrix44 {
+    fn map_scalars(&self, vec: &mut [scalar; 4]) {
+        unsafe { self.native().mapScalars(vec.as_mut_ptr(), vec.as_mut_ptr()) }
+    }
+}
+
+pub trait Map2<T> {
+    fn map2(&self, v: T);
+}
+
+impl Map2<(&[scalar], &mut[scalar])> for Matrix44 {
+    fn map2(&self, (src2, dst4): (&[scalar], &mut[scalar])) {
+        assert_eq!(0, src2.len() % 2);
+        assert_eq!(src2.len() * 2, dst4.len());
+        unsafe { self.native().map2(src2.as_ptr(), (src2.len() / 2).try_into().unwrap(), dst4.as_mut_ptr()) }
+    }
+}
+
+impl Map2<(&[f64], &mut[f64])> for Matrix44 {
+    fn map2(&self, (src2, dst4): (&[f64], &mut[f64])) {
+        assert_eq!(0, src2.len() % 2);
+        assert_eq!(src2.len() * 2, dst4.len());
+        unsafe { self.native().map21(src2.as_ptr(), (src2.len() / 2).try_into().unwrap(), dst4.as_mut_ptr()) }
+    }
+}
+
+#[test]
+fn create_identity_and_clone() {
+    Matrix44::new_identity();
+    let identity = Matrix44::new_identity();
+    let _cloned = identity.clone();
+}