--- conflicted
+++ resolved
@@ -1,39 +1,12 @@
 use crate::prelude::*;
-<<<<<<< HEAD
-use crate::{Matrix, Image, Color, scalar, Point, ColorFilter, ColorSpace, Color4f, BlendMode, Bitmap, Rect, Picture, GradientShaderFlags};
-use skia_bindings::{SkShader, SkRefCntBase, SkShader_TileMode, SkShader_GradientType, SkShader_GradientInfo, C_SkShader_asAGradient, C_SkShader_makeWithLocalMatrix, C_SkShader_makeWithColorFilter, C_SkShader_MakeEmptyShader, C_SkShader_MakeColorShader, C_SkShader_MakeColorShader2, C_SkShader_MakeCompose, C_SkShader_MakeMixer, C_SkShader_MakeBitmapShader, C_SkShader_MakePictureShader, C_SkShader_makeAsALocalMatrixShader, C_SkShader_isAImage};
-=======
-use crate::{Matrix, Image, Color, scalar, Point, ColorFilter, ColorSpace, Color4f, BlendMode, TileMode};
+use crate::{Matrix, Image, Color, scalar, Point, ColorFilter, ColorSpace, Color4f, BlendMode, GradientShaderFlags, TileMode};
 use skia_bindings::{SkShader, SkRefCntBase, SkShader_GradientType, SkShader_GradientInfo, C_SkShader_asAGradient, C_SkShader_makeWithLocalMatrix, C_SkShader_makeWithColorFilter, C_SkShader_isAImage, SkTileMode, C_SkShaders_Empty, C_SkShaders_Color, C_SkShaders_Color2, C_SkShaders_Blend, C_SkShaders_Lerp, C_SkShaders_Lerp2};
->>>>>>> 1d85cc08
 use std::mem;
 
 #[derive(Copy, Clone, PartialEq, Eq, Debug)]
 #[repr(i32)]
-<<<<<<< HEAD
-pub enum TileMode {
-    Clamp = SkShader_TileMode::kClamp_TileMode as _,
-    Repeat = SkShader_TileMode::kRepeat_TileMode as _,
-    Mirror = SkShader_TileMode::kMirror_TileMode as _,
-    Decal = SkShader_TileMode::kDecal_TileMode as _
-}
-
-impl NativeTransmutable<SkShader_TileMode> for TileMode {}
-#[test] fn test_shader_tile_mode_layout() { TileMode::test_layout() }
-
-impl Default for TileMode {
-    fn default() -> Self {
-        TileMode::Clamp
-    }
-}
-
-#[derive(Copy, Clone, PartialEq, Eq, Debug)]
-#[repr(i32)]
 #[allow(dead_code)]
-enum GradientTypeInternal {
-=======
-pub enum ShaderGradientType {
->>>>>>> 1d85cc08
+pub enum GradientTypeInternal {
     None = SkShader_GradientType::kNone_GradientType as _,
     Color = SkShader_GradientType::kColor_GradientType as _,
     Linear = SkShader_GradientType::kLinear_GradientType as _,
@@ -58,7 +31,6 @@
 pub struct GradientInfo<'a> {
     pub colors: &'a [Color],
     pub color_offsets: &'a [scalar],
-<<<<<<< HEAD
     pub tile_mode: TileMode,
     pub gradient_flags: GradientShaderFlags
 }
@@ -67,11 +39,6 @@
     pub fn color_count(&self) -> usize {
         self.colors.len()
     }
-=======
-    pub point: (Point, Point),
-    pub radius: (scalar, scalar),
-    pub tile_mode: TileMode
->>>>>>> 1d85cc08
 }
 
 pub type Shader = RCHandle<SkShader>;
@@ -85,11 +52,7 @@
 
 impl Default for RCHandle<SkShader> {
     fn default() -> Self {
-<<<<<<< HEAD
-        Self::new_empty()
-=======
         Shaders::empty()
->>>>>>> 1d85cc08
     }
 }
 
@@ -135,7 +98,6 @@
                 fGradientFlags: 0
             };
 
-<<<<<<< HEAD
             let gradient_type = GradientTypeInternal::from_native(C_SkShader_asAGradient(self.native(), &mut info));
             match gradient_type {
                 GradientTypeInternal::None =>
@@ -160,20 +122,6 @@
                     gradient_flags: GradientShaderFlags::from_bits_truncate(info.fGradientFlags)
                 })
             })
-=======
-            let gradient_type = C_SkShader_asAGradient(self.native(), &mut info);
-            let returned_color_count : usize = info.fColorCount.try_into().unwrap();
-            assert!(returned_color_count <= max_color_count);
-            let info = ShaderGradientInfo {
-                colors: &colors[0..returned_color_count],
-                color_offsets: &color_offsets[0..returned_color_count],
-                point: (Point::from_native(info.fPoint[0]), Point::from_native(info.fPoint[1])),
-                radius: (info.fRadius[0], info.fRadius[1]),
-                // TODO: tile mode should be converted from the returned info record.
-                tile_mode: TileMode::Clamp
-            };
-            (ShaderGradientType::from_native(gradient_type), info)
->>>>>>> 1d85cc08
         }
     }
 
@@ -190,29 +138,12 @@
     }
 }
 
-<<<<<<< HEAD
-    pub fn new_empty() -> Self {
-        Self::from_ptr(unsafe { C_SkShader_MakeEmptyShader() }).unwrap()
-    }
-
-    pub fn from_color(color: impl Into<Color>) -> Self {
-        let color = color.into();
-        Self::from_ptr(unsafe {
-            C_SkShader_MakeColorShader(color.into_native())
-        }).unwrap()
-    }
-
-    pub fn from_color_in_space(color: impl AsRef<Color4f>, space: &ColorSpace) -> Self {
-        Self::from_ptr(unsafe {
-            C_SkShader_MakeColorShader2(color.as_ref().native(), space.shared_native())
-=======
 pub enum Shaders {}
 
 impl Shaders {
     pub fn empty() -> Shader {
         Shader::from_ptr(unsafe {
             C_SkShaders_Empty()
->>>>>>> 1d85cc08
         }).unwrap()
     }
 
@@ -229,18 +160,6 @@
         }).unwrap()
     }
 
-<<<<<<< HEAD
-    pub fn from_bitmap(src: &Bitmap, (tmx, tmy): (TileMode, TileMode), local_matrix: Option<&Matrix>) -> Self {
-        Self::from_ptr(unsafe {
-            C_SkShader_MakeBitmapShader(src.native(), tmx.into_native(), tmy.into_native(), local_matrix.native_ptr_or_null())
-        }).unwrap()
-    }
-
-    pub fn from_picture(src: &Picture, (tmx, tmy): (TileMode, TileMode), local_matrix: Option<&Matrix>, tile: Option<&Rect>) -> Self {
-        Self::from_ptr(unsafe {
-            C_SkShader_MakePictureShader(src.shared_native(), tmx.into_native(), tmy.into_native(), local_matrix.native_ptr_or_null(), tile.native_ptr_or_null())
-        }).unwrap()
-=======
     pub fn blend(mode: BlendMode, dst: &Shader, src: &Shader) -> Shader {
         Shader::from_ptr(unsafe {
             C_SkShaders_Blend(mode.into_native(), dst.shared_native(), src.shared_native())
@@ -251,7 +170,6 @@
         Shader::from_ptr(unsafe {
             C_SkShaders_Lerp(t, dst.shared_native(), src.shared_native())
         })
->>>>>>> 1d85cc08
     }
 
     // TODO: rename as soon it's clear from the documentation what it does.
