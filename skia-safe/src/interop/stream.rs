//! SkStream and relatives.
//! This implementation covers the minimal subset to interface with Rust or Rust streams.
//! The policy is to avoid exporting Skia streams and try to cover every use case by
//! using Rust native Streams.

use crate::core::Data;
<<<<<<< HEAD
use skia_bindings::{
    SkDynamicMemoryWStream,
    C_SkDynamicMemoryWStream_detachAsData,
    C_SkDynamicMemoryWStream_destruct,
    C_SkDynamicMemoryWStream_Construct,
    SkStreamAsset,
    C_SkStream_MakeFromFile,
    C_SkStream_destruct,
    C_SkStreamAsset_destruct,
    SkStream,
    C_SkStreamAsset_getLength,
    SkMemoryStream,
    C_SkMemoryStream_destruct,
    C_SkMemoryStream_ConstructFromData,
};

use std::ffi::CStr;
use std::pin::Pin;
use std::ptr;

=======
use crate::prelude::*;
use skia_bindings::{
    C_SkDynamicMemoryWStream_Construct, C_SkDynamicMemoryWStream_detachAsData,
    C_SkDynamicMemoryWStream_detachAsStream, C_SkMemoryStream_MakeDirect, C_SkStream_delete,
    C_SkWStream_destruct, C_SkWStream_write, SkDynamicMemoryWStream, SkMemoryStream, SkStream,
    SkStreamAsset,
};
use std::marker::PhantomData;
use std::ptr;

/// Trait representing an Skia allocated Stream type with a base class of SkStream.
pub struct Stream<N: NativeStreamBase>(*mut N);

pub trait NativeStreamBase {
    fn as_stream_mut(&mut self) -> &mut SkStream;
}

impl<T: NativeStreamBase> Drop for Stream<T> {
    fn drop(&mut self) {
        unsafe {
            C_SkStream_delete(self.0 as _);
        }
    }
}

impl<N: NativeStreamBase> Stream<N> {
    pub fn from_ptr(ptr: *mut N) -> Stream<N> {
        assert_ne!(ptr, ptr::null_mut());
        Stream(ptr)
    }
}

pub type StreamAsset = Stream<SkStreamAsset>;

impl NativeStreamBase for SkStreamAsset {
    fn as_stream_mut(&mut self) -> &mut SkStream {
        &mut self._base._base._base
    }
}

impl NativeAccess<SkStreamAsset> for Stream<SkStreamAsset> {
    fn native(&self) -> &SkStreamAsset {
        unsafe { &*self.0 }
    }
    fn native_mut(&mut self) -> &mut SkStreamAsset {
        unsafe { &mut *self.0 }
    }
}

#[repr(C)]
pub struct MemoryStream<'a> {
    native: *mut SkMemoryStream,
    pd: PhantomData<&'a ()>,
}

impl NativeStreamBase for SkMemoryStream {
    fn as_stream_mut(&mut self) -> &mut SkStream {
        &mut self._base._base._base._base._base
    }
}

impl<'a> NativeAccess<SkMemoryStream> for MemoryStream<'a> {
    fn native(&self) -> &SkMemoryStream {
        unsafe { &*self.native }
    }
    fn native_mut(&mut self) -> &mut SkMemoryStream {
        unsafe { &mut *self.native }
    }
}

impl<'a> MemoryStream<'a> {
    // Create a stream asset that refers the bytes provided.
    pub fn from_bytes<'bytes>(bytes: &'bytes [u8]) -> MemoryStream<'bytes> {
        let ptr = unsafe { C_SkMemoryStream_MakeDirect(bytes.as_ptr() as _, bytes.len()) };

        MemoryStream {
            native: ptr,
            pd: PhantomData,
        }
    }
}
>>>>>>> ac8b54d7

pub type DynamicMemoryWStream = Handle<SkDynamicMemoryWStream>;
// pub type StreamAsset = Handle<SkStreamAsset>;
pub type Stream = Handle<SkStream>;
pub type MemoryStream = Handle<SkMemoryStream>;

impl NativeDrop for SkDynamicMemoryWStream {
    fn drop(&mut self) {
        unsafe {
            C_SkWStream_destruct(&mut self._base);
        }
    }
}

// impl NativeDrop for SkStream {
//     fn drop(&mut self) {
//         unsafe {
//            C_SkStream_destruct(self);
//         }
//     }
// }

// impl NativeDrop for SkStreamAsset {
//     fn drop(&mut self) {
//         unsafe {
//            C_SkStreamAsset_destruct(self);
//         }
//     }
// }

impl NativeDrop for SkMemoryStream {
    fn drop(&mut self) {
        unsafe {
           C_SkMemoryStream_destruct(self);
        }
    }
}

impl Handle<SkDynamicMemoryWStream> {
    pub fn new() -> Self {
        Self::construct_c(C_SkDynamicMemoryWStream_Construct)
    }

    pub fn from_bytes(bytes: &[u8]) -> Self {
        let mut stream = Self::new();
        stream.write(bytes);
        stream
    }

    pub fn write(&mut self, bytes: &[u8]) -> bool {
        unsafe {
            C_SkWStream_write(
                &mut self.native_mut()._base,
                bytes.as_ptr() as _,
                bytes.len(),
            )
        }
    }

    pub fn detach_as_data(&mut self) -> Data {
        Data::from_ptr(unsafe { C_SkDynamicMemoryWStream_detachAsData(self.native_mut()) }).unwrap()
    }

    pub fn detach_as_stream(&mut self) -> StreamAsset {
        StreamAsset::from_ptr(unsafe { C_SkDynamicMemoryWStream_detachAsStream(self.native_mut()) })
    }
}

impl Handle<SkMemoryStream> {
    pub fn from_data(data: &Data) -> Self {
        Self::construct(|stream| unsafe { C_SkMemoryStream_ConstructFromData(stream, data.shared_native()) })
    }
}





// pub struct StreamAsset {
//     pub asset: Pin<Box<SkStreamAsset>>,
// }

// impl StreamAsset {
//     /// Creates a new stream asset.
//     pub fn new(path: &str) -> StreamAsset {
//         let asset = Box::pin(unsafe{
//             let c_str = CStr::from_ptr(path.as_ptr() as *const i8);
//             let stream = C_SkStream_MakeFromFile(c_str.as_ptr());
//             let derefed_val: SkStreamAsset = *stream;
//             derefed_val
//         });
//         StreamAsset {
//             asset,
//         }
//     }

//     pub fn length(& self) -> usize {
//         unsafe {
//             C_SkStreamAsset_getLength(self.asset.native_mut())
//         }
//     }
// }
// impl Handle<SkStreamAsset> {
//      pub fn new(path: &str) -> Self {
//         Self::from_native(
//             unsafe {
//             let c_str = CStr::from_ptr(path.as_ptr() as *const i8);
//             C_SkStream_MakeFromFile(c_str.as_ptr()) as SkStreamAsset
//         })
        
        
//         // Self::from_native(unsafe { C_SkStream_MakeFromFile(cstr.as_ptr()) })
//         // Stream::from_ptr(unsafe {
//         //     C_SkStream_MakeFromFile(cstr.as_ptr())
//         // }).unwrap()
//     }


// }
    // pub fn new(path: String) -> Self {
    //     let c_str = unsafe { CStr::from_ptr(path.as_ptr() as *const i8) };
    //     let ptr = unsafe {
    //             C_SkStream_MakeFromFile(c_str.as_ptr())
    //         };
    //     Self::construct(ptr)
    // }
// }

#[test]
fn detaching_empty_dynamic_memory_w_stream_leads_to_non_null_data() {
    let mut stream = DynamicMemoryWStream::new();
    let data = stream.detach_as_data();
    assert_eq!(0, data.size())
}

#[test]
fn memory_stream_from_bytes() {
    let stream = MemoryStream::from_bytes(&[1, 2, 3]);
    drop(stream);
}<|MERGE_RESOLUTION|>--- conflicted
+++ resolved
@@ -4,28 +4,6 @@
 //! using Rust native Streams.
 
 use crate::core::Data;
-<<<<<<< HEAD
-use skia_bindings::{
-    SkDynamicMemoryWStream,
-    C_SkDynamicMemoryWStream_detachAsData,
-    C_SkDynamicMemoryWStream_destruct,
-    C_SkDynamicMemoryWStream_Construct,
-    SkStreamAsset,
-    C_SkStream_MakeFromFile,
-    C_SkStream_destruct,
-    C_SkStreamAsset_destruct,
-    SkStream,
-    C_SkStreamAsset_getLength,
-    SkMemoryStream,
-    C_SkMemoryStream_destruct,
-    C_SkMemoryStream_ConstructFromData,
-};
-
-use std::ffi::CStr;
-use std::pin::Pin;
-use std::ptr;
-
-=======
 use crate::prelude::*;
 use skia_bindings::{
     C_SkDynamicMemoryWStream_Construct, C_SkDynamicMemoryWStream_detachAsData,
@@ -107,41 +85,13 @@
         }
     }
 }
->>>>>>> ac8b54d7
 
 pub type DynamicMemoryWStream = Handle<SkDynamicMemoryWStream>;
-// pub type StreamAsset = Handle<SkStreamAsset>;
-pub type Stream = Handle<SkStream>;
-pub type MemoryStream = Handle<SkMemoryStream>;
 
 impl NativeDrop for SkDynamicMemoryWStream {
     fn drop(&mut self) {
         unsafe {
             C_SkWStream_destruct(&mut self._base);
-        }
-    }
-}
-
-// impl NativeDrop for SkStream {
-//     fn drop(&mut self) {
-//         unsafe {
-//            C_SkStream_destruct(self);
-//         }
-//     }
-// }
-
-// impl NativeDrop for SkStreamAsset {
-//     fn drop(&mut self) {
-//         unsafe {
-//            C_SkStreamAsset_destruct(self);
-//         }
-//     }
-// }
-
-impl NativeDrop for SkMemoryStream {
-    fn drop(&mut self) {
-        unsafe {
-           C_SkMemoryStream_destruct(self);
         }
     }
 }
@@ -176,66 +126,6 @@
     }
 }
 
-impl Handle<SkMemoryStream> {
-    pub fn from_data(data: &Data) -> Self {
-        Self::construct(|stream| unsafe { C_SkMemoryStream_ConstructFromData(stream, data.shared_native()) })
-    }
-}
-
-
-
-
-
-// pub struct StreamAsset {
-//     pub asset: Pin<Box<SkStreamAsset>>,
-// }
-
-// impl StreamAsset {
-//     /// Creates a new stream asset.
-//     pub fn new(path: &str) -> StreamAsset {
-//         let asset = Box::pin(unsafe{
-//             let c_str = CStr::from_ptr(path.as_ptr() as *const i8);
-//             let stream = C_SkStream_MakeFromFile(c_str.as_ptr());
-//             let derefed_val: SkStreamAsset = *stream;
-//             derefed_val
-//         });
-//         StreamAsset {
-//             asset,
-//         }
-//     }
-
-//     pub fn length(& self) -> usize {
-//         unsafe {
-//             C_SkStreamAsset_getLength(self.asset.native_mut())
-//         }
-//     }
-// }
-// impl Handle<SkStreamAsset> {
-//      pub fn new(path: &str) -> Self {
-//         Self::from_native(
-//             unsafe {
-//             let c_str = CStr::from_ptr(path.as_ptr() as *const i8);
-//             C_SkStream_MakeFromFile(c_str.as_ptr()) as SkStreamAsset
-//         })
-        
-        
-//         // Self::from_native(unsafe { C_SkStream_MakeFromFile(cstr.as_ptr()) })
-//         // Stream::from_ptr(unsafe {
-//         //     C_SkStream_MakeFromFile(cstr.as_ptr())
-//         // }).unwrap()
-//     }
-
-
-// }
-    // pub fn new(path: String) -> Self {
-    //     let c_str = unsafe { CStr::from_ptr(path.as_ptr() as *const i8) };
-    //     let ptr = unsafe {
-    //             C_SkStream_MakeFromFile(c_str.as_ptr())
-    //         };
-    //     Self::construct(ptr)
-    // }
-// }
-
 #[test]
 fn detaching_empty_dynamic_memory_w_stream_leads_to_non_null_data() {
     let mut stream = DynamicMemoryWStream::new();
