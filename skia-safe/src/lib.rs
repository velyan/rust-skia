mod prelude;
mod core;
mod docs;
mod effects;
pub mod interop;
mod pathops;
pub mod gpu;
pub mod experimental;
#[cfg(feature = "svg")]
pub mod svg;
// TODO: We don't export utils/* into the crate's root yet. Should we?
pub mod utils;

#[macro_use]
extern crate bitflags;
#[macro_use]
extern crate lazy_static;

/// All Sk* types are accessible via skia_safe::
pub use crate::core::*;
pub use crate::core::document::document;
pub use crate::core::contour_measure::contour_measure;
pub use crate::core::path_measure::path_measure;
pub use crate::docs::*;
pub use crate::effects::*;
pub use crate::pathops::*;
<<<<<<< HEAD
pub use crate::interop::*;
pub use crate::experimental::*;
=======
pub use crate::font_parameters;
>>>>>>> ac8b54d7

#[cfg(test)]
mod transmutation_tests {

    use crate::prelude::NativeTransmutableSliceAccess;
    use crate::core::Point;
    use skia_bindings::SkPoint;

    #[test]
    fn test_transmutation_of_fixed_size_arrays_to_slice() {
        let mut points = [Point::default(); 4];

        let points_native = points.native_mut();
        let native_point = SkPoint { fX: 10.0, fY: 11.0 };
        points_native[1] = native_point;

        assert_eq!(points[1].x, native_point.fX);
        assert_eq!(points[1].y, native_point.fY);
    }
}<|MERGE_RESOLUTION|>--- conflicted
+++ resolved
@@ -24,12 +24,9 @@
 pub use crate::docs::*;
 pub use crate::effects::*;
 pub use crate::pathops::*;
-<<<<<<< HEAD
 pub use crate::interop::*;
 pub use crate::experimental::*;
-=======
 pub use crate::font_parameters;
->>>>>>> ac8b54d7
 
 #[cfg(test)]
 mod transmutation_tests {
