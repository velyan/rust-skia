#![allow(non_upper_case_globals)]
#![allow(non_camel_case_types)]
#![allow(non_snake_case)]
<<<<<<< HEAD

mod bindings;
=======

mod bindings;
mod canvas;

pub use canvas::*;
>>>>>>> 5471643d
pub use bindings::*;<|MERGE_RESOLUTION|>--- conflicted
+++ resolved
@@ -1,14 +1,8 @@
 #![allow(non_upper_case_globals)]
 #![allow(non_camel_case_types)]
 #![allow(non_snake_case)]
-<<<<<<< HEAD
-
-mod bindings;
-=======
 
 mod bindings;
 mod canvas;
 
-pub use canvas::*;
->>>>>>> 5471643d
 pub use bindings::*;