--- conflicted
+++ resolved
@@ -9,11 +9,7 @@
 categories = ["external-ffi-bindings", "graphics", "multimedia::images", "rendering::graphics-api", "visualization"]
 license = "MIT"
 
-<<<<<<< HEAD
 version = "0.24.0"
-=======
-version = "0.23.2"
->>>>>>> e7a6db27
 authors = ["LongYinan <lynweklm@gmail.com>", "Armin Sander <armin@replicator.org>"]
 edition = "2018"
 build = "build.rs"
