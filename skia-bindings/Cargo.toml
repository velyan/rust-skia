[package]

name = "skia-bindings"

description = "Skia Bindings for Rust"
keywords = ["skia", "rust-bindings", "vulkan", "opengl", "pdf", "svg"]
homepage = "https://github.com/rust-skia/rust-skia"
repository = "https://github.com/rust-skia/rust-skia"
license = "MIT"

version = "0.10.1"
authors = ["LongYinan <lynweklm@gmail.com>", "Armin Sander <armin@replicator.org>"]
edition = "2018"
build = "build.rs"
links = "skia"
<<<<<<< HEAD
include = [ "Cargo.toml", "build.rs", "src/**/*.cpp", "src/lib.rs", "skia/include/**/*", "skia/src/**/*", "skia/experimental/svg/model/*" ]
=======
include = [ "Cargo.toml", "build.rs", "build_support.rs", "build_support/**/*.rs", "src/**/*.cpp", "src/lib.rs" ]
>>>>>>> ac8b54d7

[features]
default = []
vulkan = []
svg = []

[dependencies]

[build-dependencies]
cc = "1.0.35"
bindgen = "0.49.0"

# for downloading and extracting prebuilt binaries:
reqwest = "0.9.16"
flate2 = "1.0.7"
tar = "0.4.24"

# for reading .cargo.vcs_info.json to get the repository sha1 in case we need the full build.
serde_json = "1.0.39"<|MERGE_RESOLUTION|>--- conflicted
+++ resolved
@@ -13,11 +13,7 @@
 edition = "2018"
 build = "build.rs"
 links = "skia"
-<<<<<<< HEAD
 include = [ "Cargo.toml", "build.rs", "src/**/*.cpp", "src/lib.rs", "skia/include/**/*", "skia/src/**/*", "skia/experimental/svg/model/*" ]
-=======
-include = [ "Cargo.toml", "build.rs", "build_support.rs", "build_support/**/*.rs", "src/**/*.cpp", "src/lib.rs" ]
->>>>>>> ac8b54d7
 
 [features]
 default = []
